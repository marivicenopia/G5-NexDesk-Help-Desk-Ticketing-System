--- conflicted
+++ resolved
@@ -1,150 +1,15 @@
 import type { Ticket } from "../../types/ticket";
-
-// Use relative URL since Vite proxy is configured
-const API_BASE_URL = "";
-
-// Helper function to get auth headers
-const getAuthHeaders = () => {
-  const token = localStorage.getItem("authToken");
-  return {
-    "Content-Type": "application/json",
-    ...(token && { "Authorization": `Bearer ${token}` }),
-  };
-};
 
 export const TicketService = {
   fetchAll: async (): Promise<Ticket[]> => {
-<<<<<<< HEAD
-    try {
-      const response = await fetch(`${API_BASE_URL}/api/tickets`, {
-        headers: getAuthHeaders(),
-      });
-
-      if (!response.ok) {
-        throw new Error("Failed to fetch tickets");
-      }
-
-      return await response.json();
-    } catch (error) {
-      console.error("Error fetching tickets:", error);
-      throw error;
-    }
-=======
     const response = await fetch("/api/tickets", { credentials: 'include' });
     if (!response.ok) throw new Error("Failed to fetch tickets");
     const data = await response.json();
     return Array.isArray(data) ? data : (data.response ?? []);
->>>>>>> 6dfe4125
   },
 
+  // Add more ticket-related methods here
   fetchById: async (id: string): Promise<Ticket> => {
-<<<<<<< HEAD
-    try {
-      const response = await fetch(`${API_BASE_URL}/api/tickets/${id}`, {
-        headers: getAuthHeaders(),
-      });
-
-      if (!response.ok) {
-        throw new Error("Failed to fetch ticket");
-      }
-
-      return await response.json();
-    } catch (error) {
-      console.error("Error fetching ticket:", error);
-      throw error;
-    }
-  },
-
-  create: async (ticket: Partial<Ticket>): Promise<Ticket> => {
-    try {
-      // Ensure submittedDate is set if not present
-      if (!ticket.submittedDate) {
-        ticket.submittedDate = new Date();
-      }
-
-      // Ensure status is set to "open" if not provided (match React types)
-      if (!ticket.status) {
-        ticket.status = "open";
-      }
-
-      // Ensure priority is set
-      if (!ticket.priority) {
-        ticket.priority = "medium";
-      }
-
-      const response = await fetch(`${API_BASE_URL}/api/tickets`, {
-        method: "POST",
-        headers: getAuthHeaders(),
-        body: JSON.stringify(ticket),
-      });
-
-      if (!response.ok) {
-        let errorMessage = "Failed to create ticket";
-        try {
-          const errorData = await response.json();
-          if (errorData && errorData.message) {
-            errorMessage = errorData.message;
-          }
-        } catch {
-          // Ignore JSON parse errors
-        }
-        throw new Error(errorMessage);
-      }
-
-      const createdTicket = await response.json();
-      return createdTicket;
-    } catch (error) {
-      console.error("Error creating ticket:", error);
-      throw error;
-    }
-  },
-
-  update: async (id: string, ticket: Partial<Ticket>): Promise<Ticket> => {
-    try {
-      const response = await fetch(`${API_BASE_URL}/api/tickets/${id}`, {
-        method: "PUT",
-        headers: getAuthHeaders(),
-        body: JSON.stringify({ ...ticket, id }),
-      });
-
-      if (!response.ok) {
-        let errorMessage = "Failed to update ticket";
-        try {
-          const errorData = await response.json();
-          if (errorData && errorData.message) {
-            errorMessage = errorData.message;
-          }
-        } catch {
-          // Ignore JSON parse errors
-        }
-        throw new Error(errorMessage);
-      }
-
-      return await response.json();
-    } catch (error) {
-      console.error("Error updating ticket:", error);
-      throw error;
-    }
-  },
-
-  updateStatus: async (id: string, status: string): Promise<Ticket> => {
-    try {
-      const response = await fetch(`${API_BASE_URL}/api/tickets/${id}/status`, {
-        method: "PATCH",
-        headers: getAuthHeaders(),
-        body: JSON.stringify(status),
-      });
-
-      if (!response.ok) {
-        let errorMessage = "Failed to update ticket status";
-        try {
-          const errorData = await response.json();
-          if (errorData && errorData.message) {
-            errorMessage = errorData.message;
-          }
-        } catch {
-          // Ignore JSON parse errors
-=======
     const response = await fetch(`/api/tickets/${id}`, { credentials: 'include' });
     if (!response.ok) throw new Error("Failed to fetch ticket");
     const data = await response.json();
@@ -181,64 +46,13 @@
         const errorData = await response.json();
         if (errorData && errorData.message) {
           errorMessage = errorData.message;
->>>>>>> 6dfe4125
         }
-        throw new Error(errorMessage);
+      } catch {
+        // Ignore JSON parse errors
       }
+      throw new Error(errorMessage);
+    }
 
-      return await response.json();
-    } catch (error) {
-      console.error("Error updating ticket status:", error);
-      throw error;
-    }
-  },
-
-  assignTicket: async (id: string, assignedTo: string): Promise<Ticket> => {
-    try {
-      const response = await fetch(`${API_BASE_URL}/api/tickets/${id}/assign`, {
-        method: "PATCH",
-        headers: getAuthHeaders(),
-        body: JSON.stringify(assignedTo),
-      });
-
-      if (!response.ok) {
-        let errorMessage = "Failed to assign ticket";
-        try {
-          const errorData = await response.json();
-          if (errorData && errorData.message) {
-            errorMessage = errorData.message;
-          }
-        } catch {
-          // Ignore JSON parse errors
-        }
-        throw new Error(errorMessage);
-      }
-
-<<<<<<< HEAD
-      return await response.json();
-    } catch (error) {
-      console.error("Error assigning ticket:", error);
-      throw error;
-    }
-  },
-
-  deleteTicket: async (id: string): Promise<void> => {
-    try {
-      const response = await fetch(`${API_BASE_URL}/api/tickets/${id}`, {
-        method: "DELETE",
-        headers: getAuthHeaders(),
-      });
-
-      if (!response.ok) {
-        let errorMessage = `Failed to delete ticket with id ${id}`;
-        try {
-          const errorData = await response.json();
-          if (errorData && errorData.message) {
-            errorMessage = errorData.message;
-          }
-        } catch {
-          // Ignore JSON parsing error
-=======
     const created = await response.json();
     return (created.response ?? created) as Ticket;
   },
@@ -255,13 +69,12 @@
         const errorData = await response.json();
         if (errorData && errorData.message) {
           errorMessage = errorData.message;
->>>>>>> 6dfe4125
         }
-        throw new Error(errorMessage);
+      } catch {
+        // Ignore JSON parsing error
       }
-    } catch (error) {
-      console.error("Error deleting ticket:", error);
-      throw error;
+      throw new Error(errorMessage);
     }
+    // If delete is successful, no need to return anything
   },
 };