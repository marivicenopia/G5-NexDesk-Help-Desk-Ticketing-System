--- conflicted
+++ resolved
@@ -11,34 +11,9 @@
 
 const API_BASE_URL = 'http://localhost:5000/api';
 
-// Use relative URL since Vite proxy is configured
-const API_BASE_URL = "";
-
-// Helper function to get auth headers
-const getAuthHeaders = () => {
-  const token = localStorage.getItem("authToken");
-  return {
-    "Content-Type": "application/json",
-    ...(token && { "Authorization": `Bearer ${token}` }),
-  };
-};
-
 export const UserService = {
   getAll: async (): Promise<User[]> => {
     try {
-<<<<<<< HEAD
-      const response = await fetch(`${API_BASE_URL}/api/users`, {
-        headers: getAuthHeaders(),
-      });
-
-      if (!response.ok) {
-        throw new Error("Failed to fetch users");
-      }
-
-      return await response.json();
-    } catch (error) {
-      console.error("Error fetching users:", error);
-=======
       const response = await AuthService.authenticatedFetch(`${API_BASE_URL}/User`);
 
       if (!response.ok) {
@@ -103,26 +78,10 @@
       }
     } catch (error) {
       console.error('Error fetching user:', error);
->>>>>>> f461c7b3
-      throw error;
-    }
-  },
-
-<<<<<<< HEAD
-  getById: async (id: string): Promise<User> => {
-    try {
-      const response = await fetch(`${API_BASE_URL}/api/users/${id}`, {
-        headers: getAuthHeaders(),
-      });
-
-      if (!response.ok) {
-        throw new Error("Failed to fetch user");
-      }
-
-      return await response.json();
-    } catch (error) {
-      console.error("Error fetching user:", error);
-=======
+      throw error;
+    }
+  },
+
   getByRole: async (role: string): Promise<User[]> => {
     try {
       const response = await AuthService.authenticatedFetch(`${API_BASE_URL}/User/role/${role}`);
@@ -153,43 +112,11 @@
       }
     } catch (error) {
       console.error('Error fetching users by role:', error);
->>>>>>> f461c7b3
       throw error;
     }
   },
 
   getAgents: async (): Promise<User[]> => {
-<<<<<<< HEAD
-    try {
-      const response = await fetch(`${API_BASE_URL}/api/users/by-role/agent`, {
-        headers: getAuthHeaders(),
-      });
-
-      if (!response.ok) {
-        throw new Error("Failed to fetch agents");
-      }
-
-      return await response.json();
-    } catch (error) {
-      console.error("Error fetching agents:", error);
-      throw error;
-    }
-  },
-
-  getByDepartment: async (department: string): Promise<User[]> => {
-    try {
-      const response = await fetch(`${API_BASE_URL}/api/users/by-department/${department}`, {
-        headers: getAuthHeaders(),
-      });
-
-      if (!response.ok) {
-        throw new Error("Failed to fetch users by department");
-      }
-
-      return await response.json();
-    } catch (error) {
-      console.error("Error fetching users by department:", error);
-=======
     return this.getByRole('agent');
   },
 
@@ -317,37 +244,10 @@
       }
     } catch (error) {
       console.error('Error updating user:', error);
->>>>>>> f461c7b3
-      throw error;
-    }
-  },
-
-<<<<<<< HEAD
-  create: async (user: Partial<User>): Promise<User> => {
-    try {
-      const response = await fetch(`${API_BASE_URL}/api/users`, {
-        method: "POST",
-        headers: getAuthHeaders(),
-        body: JSON.stringify(user),
-      });
-
-      if (!response.ok) {
-        let errorMessage = "Failed to create user";
-        try {
-          const errorData = await response.json();
-          if (errorData && errorData.message) {
-            errorMessage = errorData.message;
-          }
-        } catch {
-          // Ignore JSON parse errors
-        }
-        throw new Error(errorMessage);
-      }
-
-      return await response.json();
-    } catch (error) {
-      console.error("Error creating user:", error);
-=======
+      throw error;
+    }
+  },
+
   delete: async (userId: string): Promise<void> => {
     try {
       const response = await AuthService.authenticatedFetch(`${API_BASE_URL}/User/${userId}`, {
@@ -366,37 +266,10 @@
       }
     } catch (error) {
       console.error('Error deleting user:', error);
->>>>>>> f461c7b3
-      throw error;
-    }
-  },
-
-<<<<<<< HEAD
-  update: async (id: string, user: Partial<User>): Promise<User> => {
-    try {
-      const response = await fetch(`${API_BASE_URL}/api/users/${id}`, {
-        method: "PUT",
-        headers: getAuthHeaders(),
-        body: JSON.stringify({ ...user, id }),
-      });
-
-      if (!response.ok) {
-        let errorMessage = "Failed to update user";
-        try {
-          const errorData = await response.json();
-          if (errorData && errorData.message) {
-            errorMessage = errorData.message;
-          }
-        } catch {
-          // Ignore JSON parse errors
-        }
-        throw new Error(errorMessage);
-      }
-
-      return await response.json();
-    } catch (error) {
-      console.error("Error updating user:", error);
-=======
+      throw error;
+    }
+  },
+
   deactivate: async (userId: string): Promise<void> => {
     try {
       const response = await AuthService.authenticatedFetch(`${API_BASE_URL}/User/${userId}/deactivate`, {
@@ -415,34 +288,10 @@
       }
     } catch (error) {
       console.error('Error deactivating user:', error);
->>>>>>> f461c7b3
-      throw error;
-    }
-  },
-
-<<<<<<< HEAD
-  deleteUser: async (id: string): Promise<void> => {
-    try {
-      const response = await fetch(`${API_BASE_URL}/api/users/${id}`, {
-        method: "DELETE",
-        headers: getAuthHeaders(),
-      });
-
-      if (!response.ok) {
-        let errorMessage = "Failed to delete user";
-        try {
-          const errorData = await response.json();
-          if (errorData && errorData.message) {
-            errorMessage = errorData.message;
-          }
-        } catch {
-          // Ignore JSON parse errors
-        }
-        throw new Error(errorMessage);
-      }
-    } catch (error) {
-      console.error("Error deleting user:", error);
-=======
+      throw error;
+    }
+  },
+
   activate: async (userId: string): Promise<void> => {
     try {
       const response = await AuthService.authenticatedFetch(`${API_BASE_URL}/User/${userId}/activate`, {
@@ -461,7 +310,6 @@
       }
     } catch (error) {
       console.error('Error activating user:', error);
->>>>>>> f461c7b3
       throw error;
     }
   },
