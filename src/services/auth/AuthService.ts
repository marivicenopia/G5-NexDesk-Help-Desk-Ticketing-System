--- conflicted
+++ resolved
@@ -1,71 +1,6 @@
 const TOKEN_KEY = "authToken";
 const ROLE_KEY = "userRole";
 const USER_EMAIL_KEY = "userEmail";
-<<<<<<< HEAD
-const USER_DEPARTMENT_KEY = "userDepartment";
-const USER_KEY = "user";
-
-// Use relative URL since Vite proxy is configured
-const API_BASE_URL = "";
-
-interface LoginCredentials {
-  userId: string;
-  password: string;
-}
-
-interface LoginResponse {
-  message: string;
-  user: {
-    id: string;
-    userId: string;
-    username: string;
-    firstName: string;
-    lastName: string;
-    email: string;
-    role: string;
-    department: string;
-  };
-  token: string;
-}
-
-export const AuthService = {
-  login: async (credentials: LoginCredentials): Promise<LoginResponse> => {
-    try {
-      const response = await fetch(`${API_BASE_URL}/api/Account/Login`, {
-        method: "POST",
-        headers: {
-          "Content-Type": "application/json",
-        },
-        body: JSON.stringify(credentials),
-      });
-
-      if (!response.ok) {
-        const errorData = await response.json().catch(() => ({ message: "Login failed" }));
-        throw new Error(errorData.message || "Login failed");
-      }
-
-      const data: LoginResponse = await response.json();
-
-      // Store user data in localStorage
-      localStorage.setItem(TOKEN_KEY, data.token);
-      localStorage.setItem(ROLE_KEY, data.user.role);
-      localStorage.setItem("isAuthenticated", "true");
-      localStorage.setItem("userId", data.user.id);
-      localStorage.setItem(USER_EMAIL_KEY, data.user.email);
-      localStorage.setItem(USER_DEPARTMENT_KEY, data.user.department);
-      localStorage.setItem(USER_KEY, JSON.stringify(data.user));
-
-      return data;
-    } catch (error) {
-      console.error("Login error:", error);
-      throw error;
-    }
-  },
-
-  // For backward compatibility with existing components
-  loginLegacy: (token: string, role: string, email?: string, department?: string) => {
-    localStorage.setItem(TOKEN_KEY, token);
-=======
 const USER_DEPARTMENT_KEY = "userDepartmentId";
 const USER_ID_KEY = "userId";
 const USER_FULLNAME_KEY = "userFullName";
@@ -75,7 +10,6 @@
     // Store JWT token if provided, otherwise use userId as fallback
     const tokenToStore = jwtToken || userId;
     localStorage.setItem(TOKEN_KEY, tokenToStore);
->>>>>>> f461c7b3
     localStorage.setItem(ROLE_KEY, role);
     localStorage.setItem(USER_ID_KEY, userId);
     localStorage.setItem("isAuthenticated", "true");
@@ -86,27 +20,6 @@
 
   logout: async () => {
     try {
-<<<<<<< HEAD
-      // Call C# API logout endpoint
-      await fetch(`${API_BASE_URL}/api/Account/SignOutUser`, {
-        method: "POST",
-        headers: {
-          "Authorization": `Bearer ${localStorage.getItem(TOKEN_KEY)}`,
-        },
-      });
-    } catch (error) {
-      console.error("Logout error:", error);
-    } finally {
-      // Clear local storage regardless of API call result
-      localStorage.removeItem(TOKEN_KEY);
-      localStorage.removeItem(ROLE_KEY);
-      localStorage.removeItem("isAuthenticated");
-      localStorage.removeItem("userId");
-      localStorage.removeItem(USER_EMAIL_KEY);
-      localStorage.removeItem(USER_DEPARTMENT_KEY);
-      localStorage.removeItem(USER_KEY);
-    }
-=======
       // Call backend logout endpoint to clear server-side session/cookies
       await fetch('http://localhost:5000/api/Auth/logout', {
         method: 'POST',
@@ -150,7 +63,6 @@
         document.cookie = `${name}=; expires=Thu, 01 Jan 1970 00:00:00 UTC; path=/;`;
       }
     });
->>>>>>> f461c7b3
   },
 
   isAuthenticated: () => {
@@ -178,13 +90,6 @@
 
   getUserEmail: () => localStorage.getItem(USER_EMAIL_KEY),
 
-<<<<<<< HEAD
-  getUserDepartment: () => localStorage.getItem(USER_DEPARTMENT_KEY),
-
-  getUser: () => {
-    const userStr = localStorage.getItem(USER_KEY);
-    return userStr ? JSON.parse(userStr) : null;
-=======
   getUserDepartmentId: () => localStorage.getItem(USER_DEPARTMENT_KEY),
 
   getUserFullName: () => localStorage.getItem(USER_FULLNAME_KEY),
@@ -206,6 +111,5 @@
         ...options.headers,
       },
     });
->>>>>>> f461c7b3
   },
 };