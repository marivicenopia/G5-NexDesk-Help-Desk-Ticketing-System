import React, { useState } from "react";
import { Link, useNavigate } from "react-router-dom";
import { AdminSideBarItems, SideBarFooterItems } from "./sideBarItems";
import { AuthService } from "../../../../services/auth/AuthService";
<<<<<<< HEAD

=======
>>>>>>> fce3250d
const AdminSidebar: React.FC = () => {
    const navigate = useNavigate();
    const [activeMenu, setActiveMenu] = useState<string | null>(null);

<<<<<<< HEAD
    const handleLogout = async () => {
        await AuthService.logout();
        console.log("User logged out successfully");
=======
    const handleLogout = () => {
        // Put your logout logic here, like clearing auth tokens, etc.
        AuthService.logout()
        console.log("Logging out...");
        // console.log("hi debu sa ta");
>>>>>>> fce3250d
        navigate("/login");
    };

    const handleToggle = (label: string, hasChildren: boolean) => {
        if (!hasChildren) {
            setActiveMenu(null);
        } else {
            setActiveMenu(activeMenu === label ? null : label);
        }
    };

    const handleSettings = () => {
        navigate("/admin/settings");
    };

    return (
        <div className="flex flex-col w-64 bg-[#1e3a8a] text-white min-h-screen">
            {/* Logo/Brand */}
            <div className="p-4 border-b border-blue-700">
                <div className="flex items-center gap-2">
                    <span className="flex items-center justify-center w-8 h-8 rounded-sm bg-white text-[#1e3a8a] text-lg font-bold">N</span>
                    <span className="text-xl font-bold tracking-wide">NexDesk</span>
                </div>
            </div>

            {/* Navigation Items */}
            <nav className="flex-1 py-4">
                <ul className="space-y-2">
                    {AdminSideBarItems.map((item) => {
                        const Icon = item.icon;
                        const isActive = activeMenu === item.label;

                        return (
                            <li key={item.label}>
                                <div
                                    className={`flex items-center justify-between mx-3 px-3 py-2 rounded-md cursor-pointer transition-colors hover:bg-blue-700 ${isActive ? 'bg-blue-700' : ''
                                        }`}
                                    onClick={() => handleToggle(item.label, !!item.children)}
                                >
                                    <div className="flex items-center gap-3">
                                        {item.path ? (
                                            <Link to={item.path} className="flex items-center gap-3 w-full">
                                                <Icon className="text-lg" />
                                                <span className="font-medium">{item.label}</span>
                                            </Link>
                                        ) : (
                                            <>
                                                <Icon className="text-lg" />
                                                <span className="font-medium">{item.label}</span>
                                            </>
                                        )}
                                    </div>
                                    {item.children && (
                                        <svg
                                            className={`w-4 h-4 transform transition-transform ${isActive ? 'rotate-90' : ''
                                                }`}
                                            fill="none"
                                            viewBox="0 0 24 24"
                                            stroke="currentColor"
                                        >
                                            <path strokeLinecap="round" strokeLinejoin="round" strokeWidth={2} d="M9 5l7 7-7 7" />
                                        </svg>
                                    )}
                                </div>

                                {/* Submenu */}
                                {isActive && item.children && (
                                    <ul className="ml-6 mt-2 space-y-1">
                                        {item.children.map((child) => (
                                            <li key={child.label}>
                                                <Link
                                                    to={child.path}
                                                    className="block px-3 py-2 text-sm text-blue-200 hover:text-white hover:bg-blue-700 rounded-md transition-colors"
                                                    onClick={() => setActiveMenu(null)}
                                                >
                                                    {child.label}
                                                </Link>
                                            </li>
                                        ))}
                                    </ul>
                                )}
                            </li>
                        );
                    })}
                </ul>
            </nav>

            {/* Footer */}
            <div className="border-t border-blue-700 p-4">
                <div className="space-y-2">
                    {SideBarFooterItems.map((item) =>
                        item.action ? (
                            <button
                                key={item.label}
                                onClick={item.label === "Settings" ? handleSettings : handleLogout}
                                className="flex items-center gap-3 w-full px-3 py-2 text-sm text-blue-200 hover:text-white hover:bg-blue-700 rounded-md transition-colors"
                                aria-label={item.label}
                            >
                                <item.icon className="text-lg" />
                                <span>{item.label}</span>
                            </button>
                        ) : item.path ? (
                            <Link
                                key={item.label}
                                to={item.path}
                                className="flex items-center gap-3 w-full px-3 py-2 text-sm text-blue-200 hover:text-white hover:bg-blue-700 rounded-md transition-colors"
                            >
                                <item.icon className="text-lg" />
                                <span>{item.label}</span>
                            </Link>
                        ) : null
                    )}
                </div>
            </div>
        </div>
    );
};

export default AdminSidebar;<|MERGE_RESOLUTION|>--- conflicted
+++ resolved
@@ -2,25 +2,15 @@
 import { Link, useNavigate } from "react-router-dom";
 import { AdminSideBarItems, SideBarFooterItems } from "./sideBarItems";
 import { AuthService } from "../../../../services/auth/AuthService";
-<<<<<<< HEAD
-
-=======
->>>>>>> fce3250d
 const AdminSidebar: React.FC = () => {
     const navigate = useNavigate();
     const [activeMenu, setActiveMenu] = useState<string | null>(null);
 
-<<<<<<< HEAD
-    const handleLogout = async () => {
-        await AuthService.logout();
-        console.log("User logged out successfully");
-=======
     const handleLogout = () => {
         // Put your logout logic here, like clearing auth tokens, etc.
         AuthService.logout()
         console.log("Logging out...");
         // console.log("hi debu sa ta");
->>>>>>> fce3250d
         navigate("/login");
     };
 
