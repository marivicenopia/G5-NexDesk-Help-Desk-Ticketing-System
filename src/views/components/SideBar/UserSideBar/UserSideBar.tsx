import React, { useEffect, useState } from "react";
import { NavLink, useNavigate } from "react-router-dom";
import { PATHS } from "../../../../routes/constant";
import { getRoleDisplayName } from "../../../../utils/permissions";
import { AuthService } from "../../../../services/auth/AuthService";

interface SideBarItem {
    path: string;
    label: string;
    icon: React.ReactElement;
}

const UserSideBar: React.FC = () => {
    const navigate = useNavigate();
    const [displayName, setDisplayName] = useState("Staff");
    const [initials, setInitials] = useState("S");
    const [departmentDisplay, setDepartmentDisplay] = useState("Staff");

    useEffect(() => {
        // Populate from AuthService/localStorage to avoid legacy json-server
        const fullName = AuthService.getUserFullName();
        const role = AuthService.getRole() as any;

        if (fullName) {
            setDisplayName(fullName);
            const parts = fullName.trim().split(/\s+/);
            const init = parts.length >= 2 ? `${parts[0][0]}${parts[1][0]}` : `${parts[0][0] || 'S'}`;
            setInitials(init.toUpperCase());
        }

        if (role) {
            // If staff, we could show department name if available later
            setDepartmentDisplay(getRoleDisplayName(role));
        }
    }, []);

    const handleLogout = () => {
<<<<<<< HEAD
        AuthService.logout();
=======
        AuthService.logout()
        // localStorage.removeItem('user');
        // localStorage.removeItem('userRole');
>>>>>>> fce3250d
        navigate(PATHS.COMMON.LOGIN.path);
    };

    const sideBarItems: SideBarItem[] = [
        {
            path: PATHS.USER.DASHBOARD.path,
            label: "Dashboard",
            icon: (
                <svg className="w-5 h-5" fill="none" stroke="currentColor" viewBox="0 0 24 24">
                    <path strokeLinecap="round" strokeLinejoin="round" strokeWidth={2} d="M3 7v10a2 2 0 002 2h14a2 2 0 002-2V9a2 2 0 00-2-2H5a2 2 0 00-2-2z" />
                    <path strokeLinecap="round" strokeLinejoin="round" strokeWidth={2} d="M8 5a2 2 0 012-2h4a2 2 0 012 2v4H8V5z" />
                </svg>
            ),
        },
        {
            path: PATHS.USER.CREATE_TICKET.path,
            label: "Create Ticket",
            icon: (
                <svg className="w-5 h-5" fill="none" stroke="currentColor" viewBox="0 0 24 24">
                    <path strokeLinecap="round" strokeLinejoin="round" strokeWidth={2} d="M12 6v6m0 0v6m0-6h6m-6 0H6" />
                </svg>
            ),
        },
        {
            path: PATHS.USER.MY_TICKETS.path,
            label: "My Tickets",
            icon: (
                <svg className="w-5 h-5" fill="none" stroke="currentColor" viewBox="0 0 24 24">
                    <path strokeLinecap="round" strokeLinejoin="round" strokeWidth={2} d="M15 5v2m0 4v2m0 4v2M5 5a2 2 0 00-2 2v3a2 2 0 110 4v3a2 2 0 002 2h14a2 2 0 002-2v-3a2 2 0 11-4 0V7a2 2 0 00-2-2H5z" />
                </svg>
            ),
        },
        {
            path: PATHS.USER.KNOWLEDGEBASE.path,
            label: "Knowledge Base",
            icon: (
                <svg className="w-5 h-5" fill="none" stroke="currentColor" viewBox="0 0 24 24">
                    <path strokeLinecap="round" strokeLinejoin="round" strokeWidth={2} d="M12 6.253v13m0-13C10.832 5.477 9.246 5 7.5 5S4.168 5.477 3 6.253v13C4.168 18.477 5.754 18 7.5 18s3.332.477 4.5 1.253m0-13C13.168 5.477 14.754 5 16.5 5c1.747 0 3.332.477 4.5 1.253v13C19.832 18.477 18.247 18 16.5 18c-1.746 0-3.332.477-4.5 1.253" />
                </svg>
            ),
        },
        {
            path: PATHS.USER.CREATE_FEEDBACK.path,
            label: "Submit Feedback",
            icon: (
                <svg className="w-5 h-5" fill="none" stroke="currentColor" viewBox="0 0 24 24">
                    <path strokeLinecap="round" strokeLinejoin="round" strokeWidth={2} d="M7 8h10M7 12h4m1 8l-4-4H5a2 2 0 01-2-2V6a2 2 0 012-2h14a2 2 0 012 2v8a2 2 0 01-2 2h-3l-4 4z" />
                </svg>
            ),
        },
        {
            path: PATHS.USER.SETTINGS.path,
            label: "Settings",
            icon: (
                <svg className="w-5 h-5" fill="none" stroke="currentColor" viewBox="0 0 24 24">
                    <path strokeLinecap="round" strokeLinejoin="round" strokeWidth={2} d="M10.325 4.317c.426-1.756 2.924-1.756 3.35 0a1.724 1.724 0 002.573 1.066c1.543-.94 3.31.826 2.37 2.37a1.724 1.724 0 001.065 2.572c1.756.426 1.756 2.924 0 3.35a1.724 1.724 0 00-1.066 2.573c.94 1.543-.826 3.31-2.37 2.37a1.724 1.724 0 00-2.572 1.065c-.426 1.756-2.924 1.756-3.35 0a1.724 1.724 0 00-2.573-1.066c-1.543.94-3.31-.826-2.37-2.37a1.724 1.724 0 00-1.065-2.572c-1.756-.426-1.756-2.924 0-3.35a1.724 1.724 0 001.066-2.573c-.94-1.543.826-3.31 2.37-2.37.996.608 2.296.07 2.572-1.065z" />
                    <path strokeLinecap="round" strokeLinejoin="round" strokeWidth={2} d="M15 12a3 3 0 11-6 0 3 3 0 016 0z" />
                </svg>
            ),
        },
    ];

    return (
        <div className="bg-white shadow-lg h-screen w-64 fixed left-0 top-0 overflow-y-auto">
            {/* Logo/Brand */}
            <div className="p-4 border-b border-gray-200">
                <div className="flex items-center space-x-2">
                    <div className="w-8 h-8 bg-blue-600 rounded-lg flex items-center justify-center">
                        <span className="text-white font-bold text-sm">ND</span>
                    </div>
                    <span className="text-xl font-bold text-[#031849]">NexDesk</span>
                </div>
                <p className="text-sm text-gray-500 mt-1">User Portal</p>
            </div>

            {/* Navigation */}
            <nav className="p-4">
                <ul className="space-y-2">
                    {sideBarItems.map((item) => (
                        <li key={item.path}>
                            <NavLink
                                to={item.path}
                                className={({ isActive }) =>
                                    `flex items-center space-x-3 px-4 py-3 rounded-lg transition-colors duration-200 ${isActive
                                        ? "bg-blue-50 text-blue-700 border-r-4 border-blue-700"
                                        : "text-gray-700 hover:bg-gray-100 hover:text-gray-900"
                                    }`
                                }
                            >
                                {item.icon}
                                <span className="font-medium">{item.label}</span>
                            </NavLink>
                        </li>
                    ))}
                </ul>
            </nav>

            {/* User Section & Logout */}
            <div className="absolute bottom-0 left-0 right-0 p-4 border-t border-gray-200 bg-white">
                <div className="flex items-center space-x-3 px-4 py-2 mb-2">
                    <div className="w-8 h-8 bg-blue-600 rounded-full flex items-center justify-center">
                        <span className="text-white font-medium text-sm">{initials}</span>
                    </div>
                    <div>
                        <p className="text-sm font-medium text-gray-900">{displayName}</p>
                        <p className="text-xs text-gray-500">{departmentDisplay}</p>
                    </div>
                </div>
                <button
                    onClick={handleLogout}
                    className="flex items-center space-x-3 px-4 py-3 rounded-lg transition-colors duration-200 text-red-600 hover:bg-red-50 hover:text-red-700 w-full"
                >
                    <svg className="w-5 h-5" fill="none" stroke="currentColor" viewBox="0 0 24 24">
                        <path strokeLinecap="round" strokeLinejoin="round" strokeWidth={2} d="M17 16l4-4m0 0l-4-4m4 4H7m6 4v1a3 3 0 01-3 3H6a3 3 0 01-3-3V7a3 3 0 013-3h4a3 3 0 013 3v1" />
                    </svg>
                    <span className="font-medium">Logout</span>
                </button>
            </div>
        </div>
    );
};

export default UserSideBar;<|MERGE_RESOLUTION|>--- conflicted
+++ resolved
@@ -1,6 +1,7 @@
 import React, { useEffect, useState } from "react";
 import { NavLink, useNavigate } from "react-router-dom";
 import { PATHS } from "../../../../routes/constant";
+import type { User } from "../../../../types/user";
 import { getRoleDisplayName } from "../../../../utils/permissions";
 import { AuthService } from "../../../../services/auth/AuthService";
 
@@ -17,31 +18,53 @@
     const [departmentDisplay, setDepartmentDisplay] = useState("Staff");
 
     useEffect(() => {
-        // Populate from AuthService/localStorage to avoid legacy json-server
-        const fullName = AuthService.getUserFullName();
-        const role = AuthService.getRole() as any;
+        const fetchCurrentUser = async () => {
+            try {
+                const userId = localStorage.getItem("userId");
 
-        if (fullName) {
-            setDisplayName(fullName);
-            const parts = fullName.trim().split(/\s+/);
-            const init = parts.length >= 2 ? `${parts[0][0]}${parts[1][0]}` : `${parts[0][0] || 'S'}`;
-            setInitials(init.toUpperCase());
-        }
+                if (userId) {
+                    const response = await fetch(`http://localhost:3001/users/${userId}`);
+                    if (response.ok) {
+                        const user: User = await response.json();
+                        setDisplayName(`${user.firstname} ${user.lastname}`);
+                        setInitials(`${user.firstname[0] || ''}${user.lastname[0] || ''}`.toUpperCase());
+                        // Display department instead of role for staff
+                        if (user.role === 'staff' && user.department) {
+                            setDepartmentDisplay(user.department);
+                        } else {
+                            setDepartmentDisplay(getRoleDisplayName(user.role));
+                        }
+                    } else {
+                        // Fallback: try to find user by searching all users
+                        const allUsersResponse = await fetch('http://localhost:3001/users');
+                        const allUsers = await allUsersResponse.json();
+                        const foundUser = allUsers.find((u: User) => u.id.toString() === userId);
 
-        if (role) {
-            // If staff, we could show department name if available later
-            setDepartmentDisplay(getRoleDisplayName(role));
-        }
+                        if (foundUser) {
+                            setDisplayName(`${foundUser.firstname} ${foundUser.lastname}`);
+                            setInitials(`${foundUser.firstname[0] || ''}${foundUser.lastname[0] || ''}`.toUpperCase());
+                            // Display department instead of role for staff
+                            if (foundUser.role === 'staff' && foundUser.department) {
+                                setDepartmentDisplay(foundUser.department);
+                            } else {
+                                setDepartmentDisplay(getRoleDisplayName(foundUser.role));
+                            }
+                        }
+                    }
+                }
+            } catch (error) {
+                console.error('Error fetching current user:', error);
+                // Keep default values if fetch fails
+            }
+        };
+
+        fetchCurrentUser();
     }, []);
 
     const handleLogout = () => {
-<<<<<<< HEAD
-        AuthService.logout();
-=======
         AuthService.logout()
         // localStorage.removeItem('user');
         // localStorage.removeItem('userRole');
->>>>>>> fce3250d
         navigate(PATHS.COMMON.LOGIN.path);
     };
 
