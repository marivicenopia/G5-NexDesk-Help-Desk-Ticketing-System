import type { FormEvent } from "react";
import React, { useState } from "react";
import { MdOutlinePerson, MdOutlineLock } from 'react-icons/md';
import { useNavigate } from "react-router-dom";
import { AuthService } from "../../../../services/auth/AuthService";

// Interface for C# API response structure
interface ApiResponse<T> {
  status: 'Success' | 'Error' | 0 | 1; // C# enum: 0 = Success, 1 = Error
  message: string;
  response: T;
}

// Interface for C# login response
interface LoginResponseModel {
  userId: string;
  email: string;
  role: string;
  departmentId: string;
  fullName: string;
  isActive: boolean;
  token?: string;
}

const Login: React.FC = () => {
  const [username, setUsername] = useState("");
  const [password, setPassword] = useState("");
  const [error, setError] = useState("");
  const [loading, setLoading] = useState(false);
  const navigate = useNavigate();

  const handleLogin = async (e: FormEvent) => {
    e.preventDefault();

    if (!username.trim() || !password.trim()) {
      setError("Please enter both username and password");
      return;
    }

    setLoading(true);
    setError("");

    try {
<<<<<<< HEAD
      // Make API call to authenticate user
      const response = await fetch(`/api/users/login`, {
=======
      // Updated to use C# backend AuthController API
      const response = await fetch(`http://localhost:5000/api/Auth/login`, {
>>>>>>> f461c7b3
        method: 'POST',
        headers: {
          'Content-Type': 'application/json',
        },
<<<<<<< HEAD
=======
        credentials: 'include',
>>>>>>> f461c7b3
        body: JSON.stringify({
          username: username.trim(),
          password: password.trim()
        })
      });

<<<<<<< HEAD
      if (!response.ok) {
        const errorData = await response.json().catch(() => ({}));
        throw new Error(errorData.message || 'Login failed');
      }

      const data = await response.json();
      const user = data.user;

      console.log("Found user:", user);

      if (user && user.isActive) {
        console.log("User authenticated, navigating to:", user.role);
        // Store authentication data
        AuthService.login(user.id.toString(), user.role, user.email, user.department);

        // Navigate based on rolei
        switch (user.role) {
          case "Admin":
            console.log("Navigating to admin dashboard");
            navigate("/admin", { replace: true });
            break;
          case "Agent":
            console.log("Navigating to agent dashboard");
            navigate("/agent", { replace: true });
            break;
          case "Staff":
            console.log("Navigating to staff dashboard");
            navigate("/user", { replace: true });
            break;
          default:
            console.log("Unknown role, navigating to home");
            navigate("/", { replace: true });
=======
      console.log("Available users:", "C# Backend Integration");
      console.log("Looking for:", { username: username.trim(), password: password.trim() });
      console.log("Response status:", response.status);
      console.log("Response ok:", response.ok);

      const result: ApiResponse<LoginResponseModel> = await response.json();
      console.log("Backend response:", result);

      // C# backend returns status as number: 0 = Success, 1 = Error
      if (response.ok && (result.status === 'Success' || result.status === 0) && result.response) {
        const user = result.response;
        console.log("Found user:", user);

        if (user && user.isActive) {
          console.log("User authenticated, navigating to:", user.role);
          console.log("Full user object:", user);
          console.log("User isActive:", user.isActive);
          console.log("JWT Token received:", user.token ? "Yes" : "No");

          // Store authentication data with JWT token
          AuthService.login(user.userId, user.role, user.email, user.departmentId, user.fullName, user.token);
          console.log("AuthService.login completed with JWT token");

          // Navigate based on role - keeping your exact logic (case-insensitive)
          const userRole = user.role.toLowerCase();
          switch (userRole) {
            case "admin":
            case "superadmin":
              console.log("Navigating to admin dashboard");
              navigate("/admin/dashboard", { replace: true });
              console.log("Navigation called for admin dashboard");
              break;
            case "agent":
              console.log("Navigating to agent dashboard");
              navigate("/agent/dashboard", { replace: true });
              console.log("Navigation called for agent dashboard");
              break;
            case "staff":
              console.log("Navigating to staff dashboard");
              navigate("/user/dashboard", { replace: true });
              console.log("Navigation called for staff dashboard");
              break;
            default:
              console.log("Unknown role:", userRole, "navigating to home");
              navigate("/", { replace: true });
              console.log("Navigation called for home");
          }
        } else {
          setError("Account is deactivated. Please contact administrator.");
>>>>>>> f461c7b3
        }
      } else {
        setError(result.message || "Invalid username or password");
      }
    } catch (error) {
      console.error("Login error details:", error);
      if (error instanceof TypeError && error.message.includes('fetch')) {
        setError("Cannot connect to server. Make sure the C# backend is running on http://localhost:5000");
      } else {
        setError("Unable to connect to server. Please try again.");
      }
    } finally {
      setLoading(false);
    }
  };

  return (
    <div className="min-h-screen flex">
      {/* Left Panel - Form */}
      <div className="w-full md:w-1/2 flex items-center justify-center p-8 bg-white">
        <div className="absolute top-8 left-8 flex items-center gap-2">
          <span className="flex items-center justify-center w-8 h-8 rounded-sm bg-[#031849] text-white text-2xl font-bold">N</span>
          <span className="text-2xl font-bold text-[#031849] tracking-wide">NexDesk</span>
        </div>
        <div className="w-full max-w-md">
          <h2 className="text-6xl font-bold mb-8 text-center text-[#031849]">Sign In</h2>
          <form onSubmit={handleLogin} className="space-y-6">
            <div className="flex items-center border rounded-md px-3 py-2 focus-within:ring-2 focus-within:ring-blue-500">
              <MdOutlinePerson className="text-xl text-gray-400 mr-2" />
              <input
                type="text"
                placeholder="Username"
                value={username}
                onChange={(e) => setUsername(e.target.value)}
                className="w-full outline-none bg-transparent"
                required
                disabled={loading}
              />
            </div>
            <div className="flex items-center border rounded-md px-3 py-2 focus-within:ring-2 focus-within:ring-blue-500">
              <MdOutlineLock className="text-xl text-gray-400 mr-2" />
              <input
                type="password"
                placeholder="Password"
                value={password}
                onChange={(e) => setPassword(e.target.value)}
                className="w-full outline-none bg-transparent"
                required
                disabled={loading}
              />
            </div>
            {/* Error message below password input */}
            {error && (
              <p className="text-red-600 text-center mb-2">{error}</p>
            )}
            <button
              type="submit"
              className="w-full bg-[#031849] hover:bg-[#192F64] text-white font-medium py-2 rounded-md transition mt-5 cursor-pointer"
              disabled={loading}
            >
              {loading ? "Signing in..." : "SIGN IN"}
            </button>
          </form>
          {/* <p className="text-center mt-6 text-gray-600 text-sm">
            Don't have an account?{" "}
            <Link to="/register" className="text-[#031849] font-medium hover:underline">
              Register
            </Link>
          </p> */}
        </div>
      </div>

      {/* Right Panel - Design */}
      <div className="hidden md:flex w-1/2 bg-[#031849] text-white items-center justify-center p-10">
        <div className="text-center">
          <h1 className="text-5xl font-bold mb-4">Welcome Back!</h1>
          <p className="text-lg max-w-md mx-auto">
            To keep connected with us, please
            sign in with your username and password.
          </p>
        </div>
      </div>
    </div>
  );
};

export default Login;<|MERGE_RESOLUTION|>--- conflicted
+++ resolved
@@ -41,61 +41,19 @@
     setError("");
 
     try {
-<<<<<<< HEAD
-      // Make API call to authenticate user
-      const response = await fetch(`/api/users/login`, {
-=======
       // Updated to use C# backend AuthController API
       const response = await fetch(`http://localhost:5000/api/Auth/login`, {
->>>>>>> f461c7b3
         method: 'POST',
         headers: {
           'Content-Type': 'application/json',
         },
-<<<<<<< HEAD
-=======
         credentials: 'include',
->>>>>>> f461c7b3
         body: JSON.stringify({
           username: username.trim(),
           password: password.trim()
         })
       });
 
-<<<<<<< HEAD
-      if (!response.ok) {
-        const errorData = await response.json().catch(() => ({}));
-        throw new Error(errorData.message || 'Login failed');
-      }
-
-      const data = await response.json();
-      const user = data.user;
-
-      console.log("Found user:", user);
-
-      if (user && user.isActive) {
-        console.log("User authenticated, navigating to:", user.role);
-        // Store authentication data
-        AuthService.login(user.id.toString(), user.role, user.email, user.department);
-
-        // Navigate based on rolei
-        switch (user.role) {
-          case "Admin":
-            console.log("Navigating to admin dashboard");
-            navigate("/admin", { replace: true });
-            break;
-          case "Agent":
-            console.log("Navigating to agent dashboard");
-            navigate("/agent", { replace: true });
-            break;
-          case "Staff":
-            console.log("Navigating to staff dashboard");
-            navigate("/user", { replace: true });
-            break;
-          default:
-            console.log("Unknown role, navigating to home");
-            navigate("/", { replace: true });
-=======
       console.log("Available users:", "C# Backend Integration");
       console.log("Looking for:", { username: username.trim(), password: password.trim() });
       console.log("Response status:", response.status);
@@ -145,7 +103,6 @@
           }
         } else {
           setError("Account is deactivated. Please contact administrator.");
->>>>>>> f461c7b3
         }
       } else {
         setError(result.message || "Invalid username or password");
