--- conflicted
+++ resolved
@@ -3,36 +3,7 @@
 import { AuthService } from '../../../../services/auth/AuthService';
 import type { Ticket as TicketType, TicketAttachment } from "../../../../types/ticket";
 
-<<<<<<< HEAD
-interface TicketAttachment {
-    id: string;
-    name: string;
-    size: number;
-    type: string;
-    url?: string;
-    uploadDate: string;
-}
-
-interface Ticket {
-    id: string;
-    title: string;
-    description: string;
-    status: string;
-    priority: string;
-    department: string;
-    submittedBy: string;
-    submittedDate: string;
-    assignedTo?: string;
-    resolvedBy?: string;
-    resolvedDate?: string;
-    resolutionDescription?: string;
-    agentFeedback?: string;
-    attachmentsJson?: string;
-    attachments?: TicketAttachment[];
-}
-=======
 type Ticket = TicketType;
->>>>>>> d70e4aa1
 
 const ViewTicket: React.FC = () => {
     const { ticketId } = useParams<{ ticketId: string }>();
@@ -98,16 +69,6 @@
                 const normalized = normalizeAttachments(ticketData, ticketId);
                 (ticketData as any).attachments = normalized;
 
-                // Parse attachments from JSON if present
-                if (ticketData.attachmentsJson) {
-                    try {
-                        ticketData.attachments = JSON.parse(ticketData.attachmentsJson);
-                    } catch (error) {
-                        console.error('Error parsing attachments JSON:', error);
-                        ticketData.attachments = [];
-                    }
-                }
-
                 // Check if the ticket belongs to the current user
                 if (ticketData.submittedBy !== userEmail) {
                     setError('You do not have permission to view this ticket');
@@ -183,7 +144,7 @@
             }
             const updatedRaw = await response.text();
             let updatedParsed: any = {};
-            try { updatedParsed = updatedRaw ? JSON.parse(updatedRaw) : {}; } catch { }
+            try { updatedParsed = updatedRaw ? JSON.parse(updatedRaw) : {}; } catch {}
             const updatedTicket: Ticket = Array.isArray(updatedParsed) ? updatedParsed[0] : (updatedParsed.response || updatedParsed);
             setTicket(updatedTicket);
             setIsEditingStatus(false);
@@ -375,40 +336,6 @@
                         </div>
                     </div>
 
-<<<<<<< HEAD
-                    {/* Attachments Section */}
-                    {ticket.attachments && ticket.attachments.length > 0 && (
-                        <div className="mb-6">
-                            <h3 className="text-sm font-medium text-gray-500 mb-3">Attachments</h3>
-                            <div className="space-y-2">
-                                {ticket.attachments.map((attachment) => (
-                                    <div
-                                        key={attachment.id}
-                                        className="flex items-center justify-between p-3 bg-gray-50 rounded-lg border"
-                                    >
-                                        <div className="flex items-center space-x-3">
-                                            <div className="flex-shrink-0">
-                                                {attachment.type.startsWith('image/') ? (
-                                                    <svg className="w-5 h-5 text-blue-500" fill="currentColor" viewBox="0 0 20 20">
-                                                        <path fillRule="evenodd" d="M4 3a2 2 0 00-2 2v10a2 2 0 002 2h12a2 2 0 002-2V5a2 2 0 00-2-2H4zm12 12H4l4-8 3 6 2-4 3 6z" clipRule="evenodd" />
-                                                    </svg>
-                                                ) : (
-                                                    <svg className="w-5 h-5 text-gray-500" fill="currentColor" viewBox="0 0 20 20">
-                                                        <path fillRule="evenodd" d="M4 4a2 2 0 012-2h4.586A2 2 0 0112 2.586L15.414 6A2 2 0 0116 7.414V16a2 2 0 01-2 2H6a2 2 0 01-2-2V4zm2 6a1 1 0 011-1h6a1 1 0 110 2H7a1 1 0 01-1-1zm1 3a1 1 0 100 2h6a1 1 0 100-2H7z" clipRule="evenodd" />
-                                                    </svg>
-                                                )}
-                                            </div>
-                                            <div>
-                                                <p className="text-sm font-medium text-gray-900">{attachment.name}</p>
-                                                <p className="text-xs text-gray-500">
-                                                    {(attachment.size / 1024 / 1024).toFixed(2)} MB • {new Date(attachment.uploadDate).toLocaleDateString()}
-                                                </p>
-                                            </div>
-                                        </div>
-                                        <div className="text-xs text-gray-400">
-                                            File attached - No download available
-                                        </div>
-=======
                     {/* Attachments */}
                     {Array.isArray(ticket.attachments) && ticket.attachments.length > 0 && (
                         <div className="mb-6">
@@ -440,7 +367,6 @@
                                                 )}
                                             </div>
                                         )}
->>>>>>> d70e4aa1
                                     </div>
                                 ))}
                             </div>
