--- conflicted
+++ resolved
@@ -24,24 +24,6 @@
         const fetchArticles = async () => {
             try {
                 setLoading(true);
-<<<<<<< HEAD
-                const response = await fetch('/api/articles', {
-                    method: 'GET',
-                    credentials: 'include',
-                    headers: { 'Accept': 'application/json' }
-                });
-                if (!response.ok) {
-                    const txt = await response.text();
-                    console.warn('Articles fetch failed', response.status, txt);
-                    setArticles([]);
-                    return;
-                }
-                let raw = await response.text();
-                let parsed: any;
-                try { parsed = raw ? JSON.parse(raw) : []; } catch { parsed = []; }
-                const data = Array.isArray(parsed) ? parsed : (parsed.response || []);
-                setArticles(data);
-=======
                 const response = await fetch('https://localhost:5001/api/KnowledgeBase/GetCategories');
                 const categories = await response.json();
                 
@@ -61,7 +43,6 @@
                 });
                 
                 setArticles(allArticles);
->>>>>>> d1254c9d
             } catch (error) {
                 console.error('Error fetching articles:', error);
             } finally {
